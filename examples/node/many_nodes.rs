use srad::{
    client_rumqtt as rumqtt,
    eon::{EoNBuilder, NoMetricManager, SimpleMetricBuilder, SimpleMetricManager},
};
use std::time::Duration;
use rand::Rng;

use log::LevelFilter;

#[tokio::main]
async fn main() {
    env_logger::Builder::new()
        .filter_level(LevelFilter::Info)
        .init();

<<<<<<< HEAD
    const NODE_COUNT: u32 = 200;
    const DEVICE_COUNT: u32 = 20;
    const PER_DEVICE_METRIC_COUNT: u32 = 25;
=======
    const NODE_COUNT: u32 = 5;
    const DEVICE_COUNT: u32 = 15;
    const PER_DEVICE_METRIC_COUNT: u32 = 25;

    let mut node_handles = Vec::with_capacity(NODE_COUNT as usize);
>>>>>>> ba799ef0

    for i in 0..NODE_COUNT {
        let node_name = format!("node-{i}");
        let opts = rumqtt::MqttOptions::new(node_name.clone(), "localhost", 1883);
        let (eventloop, client) = rumqtt::EventLoop::new(opts, 0);

<<<<<<< HEAD
        let (mut eon, handle) = EoNBuilder::new(eventloop, client)
            .with_group_id("iotech")
            .with_node_id(format!("node-{i}"))
=======
        let (eon, handle) = EoNBuilder::new(eventloop, client)
            .with_group_id("foo")
            .with_node_id(node_name)
>>>>>>> ba799ef0
            .with_metric_manager(NoMetricManager::new())
            .build()
            .unwrap();

        for j in 0..DEVICE_COUNT {
            let device_metrics = SimpleMetricManager::new();
            let mut metrics = Vec::with_capacity(PER_DEVICE_METRIC_COUNT as usize);
            for k in 0..PER_DEVICE_METRIC_COUNT {
                metrics.push(
                    device_metrics
                        .register_metric(SimpleMetricBuilder::new(format!("metric-{k}"), 0_u64))
                        .unwrap(),
                );
            }

            let device_handle = handle
                .register_device(format!("device-{j}"), device_metrics.clone())
<<<<<<< HEAD
                .await
                .unwrap();


            let rebirth_handle = device_handle.clone();
            // device_metrics.register_metric_with_cmd_handler("Device Control/Rebirth", false, move |manager, metric, x| {
            // let value = rebirth_handle.clone();
            // async move {
            //     if let Some(rebirth) = x {
            //         println!("AAAEEEOOO");
            //         if rebirth { value.rebirth().await } 
            //     }
            // }
            // });

            device_handle.enable().await;
=======
                .unwrap()
                .enable();
>>>>>>> ba799ef0

            tokio::spawn({
                let mut rng = rand::thread_rng();
                let millis = rng.gen_range(0..=10000);
                async move {
                    tokio::time::sleep(Duration::from_millis(millis)).await;
                    loop {
                        let publish = metrics.iter().map(|x| {
                                x.update(|x| *x = x.wrapping_add(1))
                        }).collect();
                        _ = device_metrics.publish_metrics(publish).await;

                        // for metric in &metrics {
                        //     _ = device_metrics
                        //         .publish_metric(metric.update(|x| *x = x.wrapping_add(1)))
                        //         .await;
                        // }

                        tokio::time::sleep(Duration::from_millis(100)).await
                    }
                }
            });
        }
        let run_handle = tokio::spawn(async move { eon.run().await });
        node_handles.push((handle.clone(), run_handle));
    }

    tokio::signal::ctrl_c().await.unwrap();

    for (node_handle, run_handle) in node_handles {
        node_handle.cancel().await;
        run_handle.await.unwrap();
    }
}<|MERGE_RESOLUTION|>--- conflicted
+++ resolved
@@ -13,32 +13,18 @@
         .filter_level(LevelFilter::Info)
         .init();
 
-<<<<<<< HEAD
     const NODE_COUNT: u32 = 200;
     const DEVICE_COUNT: u32 = 20;
     const PER_DEVICE_METRIC_COUNT: u32 = 25;
-=======
-    const NODE_COUNT: u32 = 5;
-    const DEVICE_COUNT: u32 = 15;
-    const PER_DEVICE_METRIC_COUNT: u32 = 25;
-
-    let mut node_handles = Vec::with_capacity(NODE_COUNT as usize);
->>>>>>> ba799ef0
 
     for i in 0..NODE_COUNT {
         let node_name = format!("node-{i}");
         let opts = rumqtt::MqttOptions::new(node_name.clone(), "localhost", 1883);
         let (eventloop, client) = rumqtt::EventLoop::new(opts, 0);
 
-<<<<<<< HEAD
         let (mut eon, handle) = EoNBuilder::new(eventloop, client)
             .with_group_id("iotech")
             .with_node_id(format!("node-{i}"))
-=======
-        let (eon, handle) = EoNBuilder::new(eventloop, client)
-            .with_group_id("foo")
-            .with_node_id(node_name)
->>>>>>> ba799ef0
             .with_metric_manager(NoMetricManager::new())
             .build()
             .unwrap();
@@ -56,7 +42,6 @@
 
             let device_handle = handle
                 .register_device(format!("device-{j}"), device_metrics.clone())
-<<<<<<< HEAD
                 .await
                 .unwrap();
 
@@ -73,10 +58,6 @@
             // });
 
             device_handle.enable().await;
-=======
-                .unwrap()
-                .enable();
->>>>>>> ba799ef0
 
             tokio::spawn({
                 let mut rng = rand::thread_rng();
