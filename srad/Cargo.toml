[package]
name = "srad"
version = "0.2.2"
description = "Sparkplug development framework"
readme = "../README.md"
keywords = ["sparkplug", "sparkplug-b", "mqtt", "iot", "async"]
categories = ["embedded", "network-programming", "asynchronous"]
edition.workspace = true 
homepage.workspace = true 
repository.workspace = true
license.workspace = true 
authors.workspace = true

[features]
default = ["eon", "app", "rumqtt-client"]
eon = []
app = []
rumqtt-client = []

[dependencies]
<<<<<<< HEAD
srad-eon = { path = "../srad-eon", version = "0.2.1" }
srad-app = { path = "../srad-app", version = "0.2.1" }
srad-client = { path = "../srad-client", version = "0.2.1" }
srad-client-rumqtt = { path = "../srad-client-rumqtt", version = "0.2.1" }
srad-types = { path = "../srad-types", version = "0.2.1" }
srad-macros = { path = "../srad-macros", version = "0.2.1" }
=======
srad-eon = { path = "../srad-eon", version = "0.2.2" }
srad-app = { path = "../srad-app", version = "0.2.2" }
srad-client = { path = "../srad-client", version = "0.2.2" }
srad-client-rumqtt = { path = "../srad-client-rumqtt", version = "0.2.2" }
srad-types = { path = "../srad-types", version = "0.2.2" }
>>>>>>> 391c729b

[dev-dependencies]
tokio = { workspace = true }<|MERGE_RESOLUTION|>--- conflicted
+++ resolved
@@ -18,20 +18,12 @@
 rumqtt-client = []
 
 [dependencies]
-<<<<<<< HEAD
-srad-eon = { path = "../srad-eon", version = "0.2.1" }
-srad-app = { path = "../srad-app", version = "0.2.1" }
-srad-client = { path = "../srad-client", version = "0.2.1" }
-srad-client-rumqtt = { path = "../srad-client-rumqtt", version = "0.2.1" }
-srad-types = { path = "../srad-types", version = "0.2.1" }
-srad-macros = { path = "../srad-macros", version = "0.2.1" }
-=======
 srad-eon = { path = "../srad-eon", version = "0.2.2" }
 srad-app = { path = "../srad-app", version = "0.2.2" }
 srad-client = { path = "../srad-client", version = "0.2.2" }
 srad-client-rumqtt = { path = "../srad-client-rumqtt", version = "0.2.2" }
 srad-types = { path = "../srad-types", version = "0.2.2" }
->>>>>>> 391c729b
+srad-macros = { path = "../srad-macros", version = "0.2.2" }
 
 [dev-dependencies]
 tokio = { workspace = true }